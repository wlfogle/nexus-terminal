// Prevents additional console window on Windows in release
#![cfg_attr(not(debug_assertions), windows_subsystem = "windows")]

use std::collections::HashMap;
use std::sync::Arc;
use tauri::State;
use tokio::sync::RwLock;
use anyhow::Result;
use chrono::Timelike;

mod ai;
mod git;
mod terminal;
mod ai_optimized;
mod vision_commands;
mod config;
mod utils;
mod broadcast;
mod web_scraper;
mod vision;

use ai::AIService;
use ai_optimized::RequestPriority;
use terminal::TerminalManager;
use config::AppConfig;
use vision::VisionService;
use ai_optimized::OptimizedAIService;

#[derive(Debug)]
struct AppState {
    terminal_manager: Arc<RwLock<TerminalManager>>,
    ai_service: Arc<RwLock<AIService>>,
<<<<<<< HEAD
    optimized_ai_service: Arc<RwLock<OptimizedAIService>>,
    vision_service: Arc<RwLock<VisionService>>,
=======
    ai_optimized_service: Arc<RwLock<ai_optimized::OptimizedAIService>>,
>>>>>>> 059ffc1e
    config: Arc<RwLock<AppConfig>>,
}

// AI-related commands
#[tauri::command]
async fn ai_chat(
    message: String,
    context: Option<String>,
    state: State<'_, AppState>,
) -> Result<String, String> {
    let ai_service = state.ai_service.read().await;
    ai_service
        .chat(&message, context.as_deref())
        .await
        .map_err(|e| e.to_string())
}

#[tauri::command]
async fn ai_complete_command(
    partial_command: String,
    context: String,
    state: State<'_, AppState>,
) -> Result<Vec<String>, String> {
    let ai_service = state.ai_service.read().await;
    ai_service
        .complete_command(&partial_command, &context)
        .await
        .map_err(|e| e.to_string())
}

#[tauri::command]
async fn ai_explain_error(
    error_output: String,
    command: String,
    state: State<'_, AppState>,
) -> Result<String, String> {
    let ai_service = state.ai_service.read().await;
    ai_service
        .explain_error(&error_output, &command)
        .await
        .map_err(|e| e.to_string())
}

#[tauri::command]
async fn ai_generate_code(
    description: String,
    language: String,
    state: State<'_, AppState>,
) -> Result<String, String> {
    let ai_service = state.ai_service.read().await;
    ai_service
        .generate_code(&description, &language)
        .await
        .map_err(|e| e.to_string())
}

// Terminal-related commands
#[tauri::command]
async fn create_terminal(
    shell: Option<String>,
    args: Option<Vec<String>>,
    cwd: Option<String>,
    env: Option<std::collections::HashMap<String, String>>,
    state: State<'_, AppState>,
) -> Result<String, String> {
    let mut terminal_manager = state.terminal_manager.write().await;
    terminal_manager
        .create_terminal_with_config(shell, args, cwd, env)
        .await
        .map_err(|e| e.to_string())
}

#[tauri::command]
async fn create_simple_terminal(
    shell: Option<String>,
    state: State<'_, AppState>,
) -> Result<String, String> {
    let mut terminal_manager = state.terminal_manager.write().await;
    terminal_manager
        .create_terminal(shell)
        .await
        .map_err(|e| e.to_string())
}

#[tauri::command]
async fn write_to_terminal(
    terminal_id: String,
    data: String,
    state: State<'_, AppState>,
) -> Result<(), String> {
    let terminal_manager = state.terminal_manager.read().await;
    terminal_manager
        .write_to_terminal(&terminal_id, &data)
        .await
        .map_err(|e| e.to_string())
}

#[tauri::command]
async fn resize_terminal(
    terminal_id: String,
    cols: u16,
    rows: u16,
    state: State<'_, AppState>,
) -> Result<(), String> {
    let terminal_manager = state.terminal_manager.read().await;
    terminal_manager
        .resize_terminal(&terminal_id, cols, rows)
        .await
        .map_err(|e| e.to_string())
}

#[tauri::command]
async fn kill_terminal(
    terminal_id: String,
    state: State<'_, AppState>,
) -> Result<(), String> {
    let mut terminal_manager = state.terminal_manager.write().await;
    terminal_manager
        .kill_terminal(&terminal_id)
        .await
        .map_err(|e| e.to_string())
}

// Git integration commands
#[tauri::command]
async fn git_status(path: String) -> Result<String, String> {
    git::get_status(&path).map_err(|e| e.to_string())
}

#[tauri::command]
async fn git_generate_commit(
    path: String,
    state: State<'_, AppState>,
) -> Result<String, String> {
    let changes = git::get_diff(&path).map_err(|e| e.to_string())?;
    let ai_service = state.ai_service.read().await;
    ai_service
        .generate_commit_message(&changes)
        .await
        .map_err(|e| e.to_string())
}

#[tauri::command]
async fn git_get_branch_name(path: String) -> Result<String, String> {
    git::get_branch_name(&path).map_err(|e| e.to_string())
}

#[tauri::command]
async fn git_is_repo(path: String) -> Result<bool, String> {
    Ok(git::is_repo(&path))
}

#[tauri::command]
async fn git_get_recent_commits(path: String, limit: usize) -> Result<Vec<String>, String> {
    git::get_recent_commits(&path, limit).map_err(|e| e.to_string())
}

#[tauri::command]
async fn git_get_remote_url(path: String) -> Result<Option<String>, String> {
    git::get_remote_url(&path).map_err(|e| e.to_string())
}

#[tauri::command]
async fn git_get_ahead_behind(path: String) -> Result<(usize, usize), String> {
    git::get_ahead_behind_count(&path).map_err(|e| e.to_string())
}

#[tauri::command]
async fn git_get_branch_info(path: String) -> Result<git::BranchInfo, String> {
    git::get_branch_info(&path).map_err(|e| e.to_string())
}

#[tauri::command]
async fn git_get_all_branches(path: String) -> Result<git::BranchList, String> {
    git::get_all_branches(&path).map_err(|e| e.to_string())
}

#[tauri::command]
async fn git_get_stash_list(path: String) -> Result<Vec<git::StashEntry>, String> {
    git::get_stash_list(&path).map_err(|e| e.to_string())
}

#[tauri::command]
async fn git_get_commit_changes(path: String, commit_hash: String) -> Result<Vec<git::FileChange>, String> {
    git::get_commit_changes(&path, &commit_hash).map_err(|e| e.to_string())
}

#[tauri::command]
async fn git_get_repository_stats(path: String) -> Result<git::RepositoryStats, String> {
    git::get_repository_stats(&path).map_err(|e| e.to_string())
}

// Contextual suggestions commands
#[tauri::command]
async fn get_contextual_suggestions(
    partial_command: String,
    context: serde_json::Value,
    _filter: Option<serde_json::Value>,
    state: State<'_, AppState>,
) -> Result<Vec<serde_json::Value>, String> {
    let ai_service = state.ai_service.read().await;
    
    // Convert context to a structured prompt for AI
    let context_str = format!(
        "Current directory: {}\nPartial command: {}\nContext: {}", 
        context.get("currentDirectory").and_then(|v| v.as_str()).unwrap_or("unknown"),
        partial_command,
        serde_json::to_string(&context).unwrap_or_default()
    );
    
    let prompt = format!(
        "Based on the following context, suggest relevant shell commands:\n{}\n\nProvide suggestions as a JSON array with command, description, confidence (0-1), and category fields.",
        context_str
    );
    
    let response = ai_service.chat(&prompt, Some(&context_str)).await.map_err(|e| e.to_string())?;
    
    // Parse AI response and return structured suggestions
    // For now, return a fallback response if parsing fails
    match serde_json::from_str::<Vec<serde_json::Value>>(&response) {
        Ok(suggestions) => Ok(suggestions),
        Err(_) => {
            // Fallback: generate basic suggestions based on partial command
            let mut suggestions = Vec::new();
            
            if partial_command.starts_with("git") {
                suggestions.push(serde_json::json!({
                    "command": "git status",
                    "description": "Show working tree status",
                    "confidence": 0.8,
                    "category": "git",
                    "context": ["git-command"]
                }));
            } else if partial_command.starts_with("ls") {
                suggestions.push(serde_json::json!({
                    "command": "ls -la",
                    "description": "List files with details",
                    "confidence": 0.9,
                    "category": "navigation",
                    "context": ["file-listing"]
                }));
            }
            
            Ok(suggestions)
        }
    }
}

#[tauri::command]
async fn get_current_context() -> Result<serde_json::Value, String> {
    use std::env;
    // Process commands would be used for system integration
    
    let current_dir = env::current_dir().map_err(|e| e.to_string())?
        .to_string_lossy().to_string();
    
    // Get directory contents
    let dir_contents: Vec<String> = std::fs::read_dir(&current_dir)
        .map_err(|e| e.to_string())?
        .filter_map(|entry| {
            entry.ok().and_then(|e| e.file_name().to_str().map(|s| s.to_string()))
        })
        .collect();
    
    // Check if it's a git repository
    let git_info = if git::is_repo(&current_dir) {
        let status = git::get_status(&current_dir).unwrap_or_default();
        let branch = git::get_branch_name(&current_dir).unwrap_or("unknown".to_string());
        let remote_url = git::get_remote_url(&current_dir).unwrap_or(None);
        
        serde_json::json!({
            "branch": branch,
            "status": if status.contains("nothing to commit") { "clean" } else { "dirty" },
            "remote": remote_url
        })
    } else {
        serde_json::Value::Null
    };
    
    // Determine project type
    let project_type = if dir_contents.contains(&"package.json".to_string()) {
        "nodejs"
    } else if dir_contents.contains(&"Cargo.toml".to_string()) {
        "rust"
    } else if dir_contents.contains(&"requirements.txt".to_string()) || dir_contents.contains(&"setup.py".to_string()) {
        "python"
    } else if dir_contents.contains(&"go.mod".to_string()) {
        "go"
    } else {
        "other"
    };
    
    // Get time of day
    let hour = chrono::Local::now().hour();
    let time_of_day = match hour {
        6..=11 => "morning",
        12..=17 => "afternoon",
        18..=21 => "evening",
        _ => "night"
    };
    
    Ok(serde_json::json!({
        "currentDirectory": current_dir,
        "directoryContents": dir_contents,
        "gitRepository": git_info,
        "projectType": project_type,
        "timeOfDay": time_of_day,
        "dayOfWeek": chrono::Local::now().format("%A").to_string(),
        "recentCommands": Vec::<String>::new(), // Would need to be tracked separately
        "workingOnFiles": Vec::<String>::new(), // Would need file monitoring
        "activeProcesses": Vec::<serde_json::Value>::new(), // Would need process monitoring
        "environmentVars": std::env::vars().collect::<std::collections::HashMap<String, String>>(),
        "shellHistory": Vec::<String>::new() // Would need shell history integration
    }))
}

#[tauri::command]
async fn learn_from_command(
    command: String,
    successful: bool,
    context: serde_json::Value,
) -> Result<(), String> {
    // Log command learning for future analysis
    tracing::info!(
        "Learning from command: {} (success: {}) in context: {}",
        command,
        successful,
        context.get("currentDirectory").and_then(|v| v.as_str()).unwrap_or("unknown")
    );
    
    // In a real implementation, this would store learning data in a database
    // For now, we just log it
    Ok(())
}

// Configuration commands
#[tauri::command]
async fn get_config(state: State<'_, AppState>) -> Result<AppConfig, String> {
    let config = state.config.read().await;
    Ok(config.clone())
}

#[tauri::command]
async fn update_config(
    new_config: AppConfig,
    state: State<'_, AppState>,
) -> Result<(), String> {
    let mut config = state.config.write().await;
    *config = new_config.clone();
    config.save().map_err(|e| e.to_string())
}

#[tauri::command]
async fn get_temp_file_path(
    name: String,
    state: State<'_, AppState>,
) -> Result<String, String> {
    let config = state.config.read().await;
    Ok(config.temp_file_path(&name).to_string_lossy().to_string())
}

#[tauri::command]
async fn get_cache_file_path(
    name: String,
    state: State<'_, AppState>,
) -> Result<String, String> {
    let config = state.config.read().await;
    Ok(config.cache_file_path(&name).to_string_lossy().to_string())
}

// AI helper commands
#[tauri::command]
async fn check_ai_connection(state: State<'_, AppState>) -> Result<bool, String> {
    let ai_service = state.ai_service.read().await;
    // Test if we can get available models (indicates connection)
    match ai_service.get_available_models().await {
        Ok(_) => Ok(true),
        Err(_) => Ok(false),
    }
}

#[tauri::command]
async fn ai_analyze_repository(
    project_path: String,
    state: State<'_, AppState>,
) -> Result<String, String> {
    let file_tree = utils::get_file_tree(&project_path, Some(3))
        .map_err(|e| e.to_string())?;
    
    let readme_content = {
        let readme_paths = ["README.md", "readme.md", "README.txt", "README"];
        let mut content = None;
        for readme_path in &readme_paths {
            let full_path = format!("{}/{}", project_path, readme_path);
            if let Ok(readme) = tokio::fs::read_to_string(&full_path).await {
                content = Some(readme);
                break;
            }
        }
        content
    };
    
    let ai_service = state.ai_service.read().await;
    ai_service
        .analyze_repository(&file_tree, readme_content.as_deref())
        .await
        .map_err(|e| e.to_string())
}

#[tauri::command]
async fn ai_suggest_improvements(
    code: String,
    language: String,
    state: State<'_, AppState>,
) -> Result<String, String> {
    let ai_service = state.ai_service.read().await;
    ai_service
        .suggest_improvements(&code, &language)
        .await
        .map_err(|e| e.to_string())
}

#[tauri::command]
async fn ai_explain_concept(
    concept: String,
    context: String,
    state: State<'_, AppState>,
) -> Result<String, String> {
    let ai_service = state.ai_service.read().await;
    ai_service
        .explain_concept(&concept, &context)
        .await
        .map_err(|e| e.to_string())
}

#[tauri::command]
async fn get_current_model(state: State<'_, AppState>) -> Result<String, String> {
    let config = state.config.read().await;
    Ok(config.ai.default_model.clone())
}

#[tauri::command]
async fn send_ai_message(
    message: String,
    context: serde_json::Value,
    state: State<'_, AppState>,
) -> Result<String, String> {
    let ai_service = state.ai_service.read().await;
    
    // Convert context object to formatted string
    let context_str = if context.is_object() {
        let mut context_parts = Vec::new();
        
        if let Some(shell) = context.get("shell").and_then(|v| v.as_str()) {
            context_parts.push(format!("Shell: {}", shell));
        }
        
        if let Some(cwd) = context.get("workingDirectory").and_then(|v| v.as_str()) {
            context_parts.push(format!("Working Directory: {}", cwd));
        }
        
        if let Some(recent_commands) = context.get("recentCommands").and_then(|v| v.as_array()) {
            if !recent_commands.is_empty() {
                let commands: Vec<String> = recent_commands
                    .iter()
                    .filter_map(|v| v.as_str())
                    .map(|s| s.to_string())
                    .collect();
                if !commands.is_empty() {
                    context_parts.push(format!("Recent Commands: {}", commands.join(", ")));
                }
            }
        }
        
        if let Some(errors) = context.get("errors").and_then(|v| v.as_array()) {
            if !errors.is_empty() {
                context_parts.push(format!("Recent Errors: {} errors detected", errors.len()));
            }
        }
        
        if let Some(history) = context.get("terminalHistory").and_then(|v| v.as_array()) {
            if !history.is_empty() {
                context_parts.push(format!("Command History: {} commands", history.len()));
            }
        }
        
        context_parts.join("\n")
    } else {
        context.as_str().unwrap_or("").to_string()
    };
    
    ai_service
        .chat(&message, if context_str.is_empty() { None } else { Some(&context_str) })
        .await
        .map_err(|e| e.to_string())
}

#[tauri::command]
async fn get_terminal_context(state: State<'_, AppState>) -> Result<String, String> {
    let terminal_manager = state.terminal_manager.read().await;
    let terminals = terminal_manager.list_terminals();
    
    if terminals.is_empty() {
        Ok("No active terminals".to_string())
    } else {
        let context = terminals.iter()
            .map(|t| format!("Terminal {}: {} in {}", t.id, t.shell, t.cwd))
            .collect::<Vec<_>>()
            .join("\n");
        Ok(context)
    }
}

// Window control commands
#[tauri::command]
async fn minimize_window(window: tauri::Window) -> Result<(), String> {
    window.minimize().map_err(|e| e.to_string())
}

#[tauri::command]
async fn toggle_maximize(window: tauri::Window) -> Result<(), String> {
    if window.is_maximized().map_err(|e| e.to_string())? {
        window.unmaximize().map_err(|e| e.to_string())
    } else {
        window.maximize().map_err(|e| e.to_string())
    }
}

#[tauri::command]
async fn close_window(window: tauri::Window) -> Result<(), String> {
    window.close().map_err(|e| e.to_string())
}

// AI service management commands
#[tauri::command]
async fn restart_ai_service(state: State<'_, AppState>) -> Result<(), String> {
    let config = {
        let config_guard = state.config.read().await;
        config_guard.ai.clone()
    };
    
    // Recreate AI service
    let new_ai_service = AIService::new(&config).await.map_err(|e| e.to_string())?;
    
    // Replace the AI service in state
    {
        let mut ai_service_guard = state.ai_service.write().await;
        *ai_service_guard = new_ai_service;
    }
    
    Ok(())
}

// OptimizedAIService commands
#[tauri::command]
async fn optimized_ai_chat(
    message: String,
    context: Option<String>,
    priority: Option<String>,
    state: State<'_, AppState>,
) -> Result<String, String> {
    use ai_optimized::{AIRequest, RequestPriority};
    
    let optimized_service = state.optimized_ai_service.read().await;
    
    let priority_level = match priority.as_deref() {
        Some("critical") => RequestPriority::Critical,
        Some("high") => RequestPriority::High,
        Some("background") => RequestPriority::Background,
        _ => RequestPriority::Normal,
    };
    
    let request = AIRequest::new(message)
        .with_priority(priority_level);
    
    let request = if let Some(ctx) = context {
        request.with_context(ctx)
    } else {
        request
    };
    
    let response = optimized_service.chat_async(&request.prompt, request.context.as_deref()).await
        .map_err(|e| e.to_string())?;
    
    Ok(response.content)
}

#[tauri::command]
async fn get_ai_service_stats(
    state: State<'_, AppState>,
) -> Result<ai_optimized::PoolStats, String> {
    let optimized_service = state.optimized_ai_service.read().await;
    Ok(optimized_service.get_stats().await)
}

#[tauri::command]
async fn force_ai_cleanup(
    state: State<'_, AppState>,
) -> Result<(), String> {
    let optimized_service = state.optimized_ai_service.read().await;
    optimized_service.force_cleanup().await;
    Ok(())
}

#[tauri::command]
async fn submit_ai_request(
    message: String,
    priority: String,
    timeout_seconds: Option<u64>,
    context: Option<String>,
    model: Option<String>,
    state: State<'_, AppState>,
) -> Result<String, String> {
    use ai_optimized::{AIRequest, RequestPriority};
    use std::time::Duration;
    
    let priority_level = match priority.as_str() {
        "critical" => RequestPriority::Critical,
        "high" => RequestPriority::High,
        "background" => RequestPriority::Background,
        _ => RequestPriority::Normal,
    };
    
    let mut request = AIRequest::new(message).with_priority(priority_level);
    
    if let Some(timeout) = timeout_seconds {
        request = request.with_timeout(Duration::from_secs(timeout));
    }
    
    if let Some(ctx) = context {
        request = request.with_context(ctx);
    }
    
    if let Some(mdl) = model {
        request = request.with_model(mdl);
    }
    
    let optimized_service = state.optimized_ai_service.read().await;
    let mut response_rx = optimized_service.submit_request(request).await.map_err(|e| e.to_string())?;
    
    // Wait for response
    match response_rx.recv().await {
        Some(response) => {
            if response.success {
                Ok(response.content)
            } else {
                Err(response.error.unwrap_or_else(|| "Unknown error".to_string()))
            }
        }
        None => Err("No response received".to_string()),
    }
}

// Vision service commands
#[tauri::command]
async fn analyze_screen_with_ai(
    image_data: Vec<u8>,
    _prompt: String,
    state: State<'_, AppState>,
) -> Result<String, String> {
    let vision_service = state.vision_service.read().await;
    let capture_id = uuid::Uuid::new_v4().to_string();
    vision_service
        .analyze_screen_comprehensive(&capture_id, image_data)
        .await
        .map(|analysis| analysis.summary)
        .map_err(|e| e.to_string())
}

#[tauri::command]
async fn capture_and_analyze_screen(
    state: State<'_, AppState>,
) -> Result<vision::ScreenAnalysis, String> {
    let vision_service = state.vision_service.read().await;
    let capture = vision_service.capture_full_screen().await.map_err(|e| e.to_string())?;
    let capture_id = uuid::Uuid::new_v4().to_string();
    vision_service
        .analyze_screen_comprehensive(&capture_id, capture.data)
        .await
        .map_err(|e| e.to_string())
}

#[tauri::command]
async fn ai_clear_completed_requests(state: State<'_, AppState>) -> Result<(), String> {
    let ai_service = state.ai_service.read().await;
    ai_service.clear_completed_requests().await.map_err(|e| e.to_string())
}

// Optimized AI service commands
#[tauri::command]
async fn ai_submit_priority_request(
    prompt: String,
    priority: String,
    state: State<'_, AppState>,
) -> Result<String, String> {
    let ai_service = state.ai_service.read().await;
    
    let priority_level = match priority.as_str() {
        "high" => RequestPriority::High,
        "critical" => RequestPriority::Critical,
        "low" => RequestPriority::Low,
        _ => RequestPriority::Normal,
    };
    
    ai_service
        .submit_priority_request(prompt, priority_level)
        .await
        .map_err(|e| e.to_string())
}

#[tauri::command]
async fn ai_batch_process(
    requests: Vec<serde_json::Value>,
    state: State<'_, AppState>,
) -> Result<Vec<String>, String> {
    let ai_service = state.ai_service.read().await;
    
    let processed_requests: Vec<(String, RequestPriority)> = requests
        .into_iter()
        .filter_map(|req| {
            let prompt = req.get("prompt").and_then(|p| p.as_str())?;
            let priority_str = req.get("priority").and_then(|p| p.as_str()).unwrap_or("normal");
            
            let priority = match priority_str {
                "high" => RequestPriority::High,
                "critical" => RequestPriority::Critical,
                "low" => RequestPriority::Low,
                _ => RequestPriority::Normal,
            };
            
            Some((prompt.to_string(), priority))
        })
        .collect();
    
    ai_service
        .batch_process_requests(processed_requests)
        .await
        .map_err(|e| e.to_string())
}

#[tauri::command]
async fn ai_get_service_stats(state: State<'_, AppState>) -> Result<String, String> {
    let ai_service = state.ai_service.read().await;
    ai_service
        .get_service_stats()
        .await
        .map_err(|e| e.to_string())
}

#[tauri::command]
async fn ai_clear_completed(state: State<'_, AppState>) -> Result<(), String> {
    let ai_service = state.ai_optimized_service.read().await;
    ai_service.clear_completed().await;
    Ok(())
}

#[tauri::command]
async fn ai_chat_async(
    message: String,
    context: Option<String>,
    state: State<'_, AppState>,
) -> Result<serde_json::Value, String> {
    let ai_service = state.ai_optimized_service.read().await;
    let response = ai_service.chat_async(&message, context.as_deref()).await.map_err(|e| e.to_string())?;
    
    Ok(serde_json::json!({
        "id": response.id,
        "content": response.content,
        "model_used": response.model_used,
        "processing_time_ms": response.processing_time.as_millis(),
        "tokens_used": response.tokens_used,
        "success": response.success,
        "error": response.error
    }))
}

#[tauri::command]
async fn ai_submit_async_request(
    prompt: String,
    model: Option<String>,
    priority: String,
    state: State<'_, AppState>,
) -> Result<String, String> {
    let ai_service = state.ai_optimized_service.read().await;
    
    let priority = match priority.as_str() {
        "critical" => ai_optimized::RequestPriority::Critical,
        "high" => ai_optimized::RequestPriority::High,
        "normal" => ai_optimized::RequestPriority::Normal,
        "low" => ai_optimized::RequestPriority::Low,
        "background" => ai_optimized::RequestPriority::Background,
        _ => ai_optimized::RequestPriority::Normal,
    };
    
    let request = ai_optimized::AIRequest::simple(prompt)
        .with_priority(priority);
    
    if let Some(model) = model {
        let request = request.with_model(model);
        let _rx = ai_service.submit_request_async(request).await.map_err(|e| e.to_string())?;
    } else {
        let _rx = ai_service.submit_request_async(request).await.map_err(|e| e.to_string())?;
    }
    
    Ok("Request submitted successfully".to_string())
}

#[tauri::command]
async fn ai_analyze_critical_error(
    error_output: String,
    command: String,
    context: String,
    state: State<'_, AppState>,
) -> Result<String, String> {
    let ai_service = state.ai_service.read().await;
    ai_service
        .analyze_critical_error(&error_output, &command, &context)
        .await
        .map_err(|e| e.to_string())
}

// Advanced AI Request Builder commands
#[tauri::command]
async fn ai_create_simple_request(
    prompt: String,
) -> Result<String, String> {
    use crate::ai_optimized::AIRequest;
    let request = AIRequest::simple(prompt);
    Ok(format!("Created request {} with timeout: {:?}s", request.id, request.timeout.as_secs()))
}

#[tauri::command]
async fn ai_create_custom_request(
    prompt: String,
    priority: String,
    timeout_seconds: u64,
    context: Option<String>,
    model: Option<String>,
) -> Result<serde_json::Value, String> {
    use crate::ai_optimized::{AIRequest, RequestPriority};
    use std::time::Duration;
    
    let priority_level = match priority.as_str() {
        "critical" => RequestPriority::Critical,
        "high" => RequestPriority::High,
        "low" => RequestPriority::Low,
        "background" => RequestPriority::Background,
        _ => RequestPriority::Normal,
    };
    
    let mut request = AIRequest::simple(prompt)
        .with_priority(priority_level)
        .with_timeout(Duration::from_secs(timeout_seconds));
    
    if let Some(ctx) = context {
        request = request.with_context(ctx);
    }
    
    if let Some(mdl) = model {
        request = request.with_model(mdl);
    }
    
    let can_retry = request.can_retry();
    let created_at_secs = request.created_at.elapsed().as_secs();
    
    Ok(serde_json::json!({
        "id": request.id,
        "priority": format!("{:?}", request.priority),
        "timeout": request.timeout.as_secs(),
        "max_retries": request.max_retries,
        "retry_count": request.retry_count,
        "can_retry": can_retry,
        "created_ago_seconds": created_at_secs
    }))
}

#[tauri::command]
async fn ai_increment_request_retry(
    request_data: serde_json::Value,
) -> Result<serde_json::Value, String> {
    use crate::ai_optimized::{AIRequest, RequestPriority};
    use std::time::Duration;
    
    // Reconstruct AIRequest from JSON for retry logic
    let prompt = request_data.get("prompt")
        .and_then(|v| v.as_str())
        .ok_or("Missing prompt")?
        .to_string();
    
    let mut request = AIRequest::simple(prompt);
    
    // Restore request properties
    if let Some(priority_str) = request_data.get("priority").and_then(|v| v.as_str()) {
        let priority = match priority_str {
            "Critical" => RequestPriority::Critical,
            "High" => RequestPriority::High,
            "Low" => RequestPriority::Low,
            "Background" => RequestPriority::Background,
            _ => RequestPriority::Normal,
        };
        request = request.with_priority(priority);
    }
    
    if let Some(timeout) = request_data.get("timeout").and_then(|v| v.as_u64()) {
        request = request.with_timeout(Duration::from_secs(timeout));
    }
    
    if let Some(retries) = request_data.get("retry_count").and_then(|v| v.as_u64()) {
        request.retry_count = retries as u32;
    }
    
    // Increment retry count
    request.increment_retry();
    
    Ok(serde_json::json!({
        "id": request.id,
        "retry_count": request.retry_count,
        "max_retries": request.max_retries,
        "can_retry": request.can_retry(),
        "updated": true
    }))
}

// AI Response Analysis commands
#[tauri::command]
async fn ai_analyze_response(
    response_data: serde_json::Value,
) -> Result<serde_json::Value, String> {
    use crate::ai_optimized::AIResponse;
    use std::time::Duration;
    
    // Extract response data for analysis
    let content = response_data.get("content")
        .and_then(|v| v.as_str())
        .unwrap_or("");
    
    let processing_time_ms = response_data.get("processing_time_ms")
        .and_then(|v| v.as_u64())
        .unwrap_or(0);
    
    let success = response_data.get("success")
        .and_then(|v| v.as_bool())
        .unwrap_or(true);
    
    let tokens_used = response_data.get("tokens_used")
        .and_then(|v| v.as_u64())
        .map(|v| v as u32);
    
    // Create AIResponse for analysis
    let response = AIResponse {
        id: uuid::Uuid::new_v4().to_string(),
        request_id: response_data.get("request_id")
            .and_then(|v| v.as_str())
            .unwrap_or("unknown")
            .to_string(),
        content: content.to_string(),
        model_used: response_data.get("model_used")
            .and_then(|v| v.as_str())
            .unwrap_or("unknown")
            .to_string(),
        processing_time: Duration::from_millis(processing_time_ms),
        tokens_used,
        success,
        error: response_data.get("error")
            .and_then(|v| v.as_str())
            .map(|s| s.to_string()),
    };
    
    Ok(serde_json::json!({
        "response_id": response.id,
        "request_id": response.request_id,
        "content_length": response.content.len(),
        "model_used": response.model_used,
        "processing_time_ms": response.processing_time.as_millis(),
        "tokens_used": response.tokens_used,
        "success": response.success,
        "has_error": response.error.is_some(),
        "word_count": response.content.split_whitespace().count(),
        "line_count": response.content.lines().count()
    }))
}

// Direct VisionService commands
#[tauri::command]
async fn vision_initialize_service() -> Result<(), String> {
    let vision_service = vision::get_vision_service();
    let mut service = vision_service.lock().await;
    service.initialize().await.map_err(|e| e.to_string())
}

#[tauri::command]
async fn vision_capture_full_screen() -> Result<vision::ScreenCapture, String> {
    let vision_service = vision::get_vision_service();
    let service = vision_service.lock().await;
    service.capture_full_screen().await.map_err(|e| e.to_string())
}

#[tauri::command]
async fn vision_capture_region(
    x: u32,
    y: u32,
    width: u32,
    height: u32,
) -> Result<vision::ScreenCapture, String> {
    let vision_service = vision::get_vision_service();
    let service = vision_service.lock().await;
    service.capture_screen_region(x, y, width, height).await.map_err(|e| e.to_string())
}

#[tauri::command]
async fn vision_perform_ocr(
    image_path: String,
    engine: String,
) -> Result<Vec<vision::OCRResult>, String> {
    let vision_service = vision::get_vision_service();
    let service = vision_service.lock().await;
    service.perform_ocr(&image_path, &engine).await.map_err(|e| e.to_string())
}

#[tauri::command]
async fn vision_detect_ui_elements(
    image_path: String,
) -> Result<Vec<vision::VisualElement>, String> {
    let vision_service = vision::get_vision_service();
    let service = vision_service.lock().await;
    service.detect_ui_elements(&image_path).await.map_err(|e| e.to_string())
}

#[tauri::command]
async fn vision_analyze_with_ai(
    image_data: Vec<u8>,
    prompt: String,
    context: String,
    ollama_host: String,
    ollama_port: String,
) -> Result<String, String> {
    let vision_service = vision::get_vision_service();
    let service = vision_service.lock().await;
    service.analyze_screen_with_ai(image_data, prompt, context, ollama_host, ollama_port)
        .await.map_err(|e| e.to_string())
}

#[tauri::command]
async fn vision_comprehensive_analysis(
    capture_id: String,
    image_data: Vec<u8>,
) -> Result<vision::ScreenAnalysis, String> {
    let vision_service = vision::get_vision_service();
    let service = vision_service.lock().await;
    service.analyze_screen_comprehensive(&capture_id, image_data)
        .await.map_err(|e| e.to_string())
}

#[tauri::command]
async fn vision_check_dependencies() -> Result<(), String> {
    let vision_service = vision::get_vision_service();
    let service = vision_service.lock().await;
    service.check_vision_dependencies().await.map_err(|e| e.to_string())
}

// HTTP Client Pool Management commands
#[tauri::command]
async fn ai_create_optimized_service(
    state: State<'_, AppState>,
) -> Result<String, String> {
    use crate::ai_optimized::OptimizedAIService;
    
    let config = {
        let config_guard = state.config.read().await;
        config_guard.ai.clone()
    };
    
    match OptimizedAIService::new_with_config(&config).await {
        Ok(_service) => Ok("Optimized AI service created successfully".to_string()),
        Err(e) => Err(format!("Failed to create optimized service: {}", e))
    }
}

#[tauri::command]
async fn ai_get_pool_stats(
    state: State<'_, AppState>,
) -> Result<serde_json::Value, String> {
    let ai_service = state.ai_service.read().await;
    
    // Access the optimized service if available
    if let Some(optimized) = &ai_service.optimized_service {
        let stats = optimized.get_pool_stats().await;
        Ok(serde_json::json!({
            "active_connections": stats.active_connections,
            "idle_connections": stats.idle_connections,
            "pending_requests": stats.pending_requests,
            "processed_requests": stats.processed_requests,
            "failed_requests": stats.failed_requests,
            "average_response_time": stats.average_response_time,
            "queue_by_priority": stats.queue_by_priority
        }))
    } else {
        Err("Optimized service not available".to_string())
    }
}

#[tauri::command]
async fn close_terminal(
    terminal_id: String,
    state: State<'_, AppState>,
) -> Result<(), String> {
    let mut terminal_manager = state.terminal_manager.write().await;
    terminal_manager
        .kill_terminal(&terminal_id)
        .await
        .map_err(|e| e.to_string())
}

#[tauri::command]
async fn get_terminal_info(
    terminal_id: String,
    state: State<'_, AppState>,
) -> Result<Option<terminal::TerminalInfo>, String> {
    let terminal_manager = state.terminal_manager.read().await;
    Ok(terminal_manager.get_terminal_info(&terminal_id))
}

#[tauri::command]
async fn list_terminals(
    state: State<'_, AppState>,
) -> Result<Vec<terminal::TerminalInfo>, String> {
    let terminal_manager = state.terminal_manager.read().await;
    Ok(terminal_manager.list_terminals())
}

#[tauri::command]
async fn get_terminal_count(
    state: State<'_, AppState>,
) -> Result<usize, String> {
    let terminal_manager = state.terminal_manager.read().await;
    Ok(terminal_manager.get_terminal_count())
}

// System utilities
#[tauri::command]
async fn get_system_info() -> Result<HashMap<String, String>, String> {
    utils::get_system_info().map_err(|e| e.to_string())
}

#[tauri::command]
async fn search_files(
    query: String,
    path: String,
    include_content: bool,
) -> Result<Vec<String>, String> {
    utils::search_files(&query, &path, include_content)
        .await
        .map_err(|e| e.to_string())
}

#[tauri::command]
async fn execute_safe_system_command(command: String) -> Result<String, String> {
    utils::execute_safe_command(&command).await.map_err(|e| e.to_string())
}

// AI System Diagnostic and Repair Commands
#[tauri::command]
async fn ai_diagnose_system(
    issue_description: String,
    state: State<'_, AppState>,
) -> Result<String, String> {
    let system_info = utils::get_detailed_system_info().await.map_err(|e| e.to_string())?;
    let ai_service = state.ai_service.read().await;
    ai_service
        .diagnose_system_issue(&issue_description, &system_info)
        .await
        .map_err(|e| e.to_string())
}

#[tauri::command]
async fn ai_fix_compilation(
    error_output: String,
    project_path: String,
    state: State<'_, AppState>,
) -> Result<String, String> {
    let project_context = utils::analyze_project_structure(&project_path).await.map_err(|e| e.to_string())?;
    let ai_service = state.ai_service.read().await;
    ai_service
        .fix_compilation_errors(&error_output, &project_context)
        .await
        .map_err(|e| e.to_string())
}

#[tauri::command]
async fn ai_fix_packages(
    package_manager: String,
    error_output: String,
    state: State<'_, AppState>,
) -> Result<String, String> {
    let ai_service = state.ai_service.read().await;
    ai_service
        .fix_package_issues(&package_manager, &error_output)
        .await
        .map_err(|e| e.to_string())
}

#[tauri::command]
async fn ai_fix_service(
    service_name: String,
    state: State<'_, AppState>,
) -> Result<String, String> {
    let service_status = utils::get_service_status(&service_name).await.map_err(|e| e.to_string())?;
    let service_logs = utils::get_service_logs(&service_name).await.unwrap_or_default();
    let ai_service = state.ai_service.read().await;
    ai_service
        .fix_service_issues(&service_name, &service_status, &service_logs)
        .await
        .map_err(|e| e.to_string())
}

#[tauri::command]
async fn ai_fix_environment(
    tool_name: String,
    error: String,
    state: State<'_, AppState>,
) -> Result<String, String> {
    let installation_context = utils::get_environment_info().await.map_err(|e| e.to_string())?;
    let ai_service = state.ai_service.read().await;
    ai_service
        .fix_environment_setup(&tool_name, &installation_context, &error)
        .await
        .map_err(|e| e.to_string())
}

#[tauri::command]
async fn ai_fix_display(
    display_error: String,
    state: State<'_, AppState>,
) -> Result<String, String> {
    let desktop_env = utils::get_desktop_environment().await.unwrap_or("unknown".to_string());
    let ai_service = state.ai_service.read().await;
    ai_service
        .fix_display_issues(&display_error, &desktop_env)
        .await
        .map_err(|e| e.to_string())
}

#[tauri::command]
async fn ai_fix_network(
    network_problem: String,
    state: State<'_, AppState>,
) -> Result<String, String> {
    let network_config = utils::get_network_config().await.map_err(|e| e.to_string())?;
    let ai_service = state.ai_service.read().await;
    ai_service
        .fix_network_issues(&network_problem, &network_config)
        .await
        .map_err(|e| e.to_string())
}

#[tauri::command]
async fn ai_fix_permissions(
    permission_error: String,
    file_path: String,
    state: State<'_, AppState>,
) -> Result<String, String> {
    let file_context = utils::analyze_file_permissions(&file_path).await.map_err(|e| e.to_string())?;
    let ai_service = state.ai_service.read().await;
    ai_service
        .fix_permission_issues(&permission_error, &file_context)
        .await
        .map_err(|e| e.to_string())
}

#[tauri::command]
async fn ai_auto_fix(
    issue_type: String,
    context: String,
    state: State<'_, AppState>,
) -> Result<Vec<String>, String> {
    let ai_service = state.ai_service.read().await;
    ai_service
        .auto_fix_system(&issue_type, &context)
        .await
        .map_err(|e| e.to_string())
}

// Template execution commands
#[tauri::command]
async fn execute_template_command(
    command: String,
    working_directory: Option<String>,
) -> Result<serde_json::Value, String> {
    use tokio::process::Command;
    
    let mut cmd = if cfg!(target_os = "windows") {
        let mut c = Command::new("cmd");
        c.args(["/C", &command]);
        c
    } else {
        let mut c = Command::new("sh");
        c.arg("-c").arg(&command);
        c
    };
    
    if let Some(wd) = working_directory {
        cmd.current_dir(wd);
    }
    
    let output = cmd.output().await.map_err(|e| e.to_string())?;
    
    Ok(serde_json::json!({
        "output": String::from_utf8_lossy(&output.stdout),
        "exitCode": output.status.code().unwrap_or(-1)
    }))
}

#[tauri::command]
async fn import_templates(file_path: String) -> Result<Vec<serde_json::Value>, String> {
    use tokio::fs;
    
    let content = fs::read_to_string(&file_path)
        .await
        .map_err(|e| format!("Failed to read file: {}", e))?;
    
    let templates: Vec<serde_json::Value> = serde_json::from_str(&content)
        .map_err(|e| format!("Failed to parse JSON: {}", e))?;
    
    Ok(templates)
}

#[tauri::command]
async fn export_templates(
    templates: Vec<serde_json::Value>,
    file_path: String,
) -> Result<(), String> {
    use tokio::fs;
    
    let json_content = serde_json::to_string_pretty(&templates)
        .map_err(|e| format!("Failed to serialize templates: {}", e))?;
    
    fs::write(&file_path, json_content)
        .await
        .map_err(|e| format!("Failed to write file: {}", e))?;
    
    Ok(())
}

// Web scraping commands - fixed thread safety
#[tauri::command]
async fn start_web_scraping(
    _job_id: String,
    options: web_scraper::ScrapingOptions,
) -> Result<String, String> {
    // Clone the scraper to avoid holding mutex across await
    let scraper = {
        let guard = web_scraper::get_web_scraper().lock().map_err(|e| e.to_string())?;
        guard.clone()
    };
    let mut scraper = scraper;
    scraper.start_scraping(options).await.map_err(|e| e.to_string())
}

#[tauri::command]
async fn get_scraping_progress(job_id: String) -> Result<web_scraper::ScrapingResult, String> {
    let scraper = web_scraper::get_web_scraper().lock().map_err(|e| e.to_string())?;
    scraper.get_scraping_progress(&job_id).map_err(|e| e.to_string())
}

#[tauri::command]
async fn scrape_single_page(
    url: String,
    output_path: Option<String>,
) -> Result<web_scraper::DownloadedFile, String> {
    let scraper = {
        let guard = web_scraper::get_web_scraper().lock().map_err(|e| e.to_string())?;
        guard.clone()
    };
    scraper.scrape_single_page(&url, output_path).await.map_err(|e| e.to_string())
}

#[tauri::command]
async fn extract_links(url: String) -> Result<Vec<String>, String> {
    let scraper = {
        let guard = web_scraper::get_web_scraper().lock().map_err(|e| e.to_string())?;
        guard.clone()
    };
    scraper.extract_links(&url).await.map_err(|e| e.to_string())
}

#[tauri::command]
async fn generate_site_map(
    url: String,
    max_depth: u32,
) -> Result<web_scraper::SiteMap, String> {
    let scraper = {
        let guard = web_scraper::get_web_scraper().lock().map_err(|e| e.to_string())?;
        guard.clone()
    };
    scraper.generate_site_map(&url, max_depth).await.map_err(|e| e.to_string())
}

#[tauri::command]
async fn check_robots_txt(url: String) -> Result<web_scraper::RobotsTxtInfo, String> {
    let scraper = {
        let guard = web_scraper::get_web_scraper().lock().map_err(|e| e.to_string())?;
        guard.clone()
    };
    scraper.check_robots_txt(&url).await.map_err(|e| e.to_string())
}

#[tauri::command]
async fn get_website_metadata(url: String) -> Result<web_scraper::WebsiteMetadata, String> {
    let scraper = {
        let guard = web_scraper::get_web_scraper().lock().map_err(|e| e.to_string())?;
        guard.clone()
    };
    scraper.get_website_metadata(&url).await.map_err(|e| e.to_string())
}

#[tauri::command]
async fn estimate_scraping(
    options: web_scraper::ScrapingOptions,
) -> Result<web_scraper::ScrapingEstimate, String> {
    let scraper = {
        let guard = web_scraper::get_web_scraper().lock().map_err(|e| e.to_string())?;
        guard.clone()
    };
    scraper.estimate_scraping(&options).await.map_err(|e| e.to_string())
}

// Terminal broadcasting commands
#[tauri::command]
async fn register_broadcast_session(
    session: broadcast::TerminalSession,
) -> Result<(), String> {
    let manager = broadcast::get_broadcast_manager();
    manager.register_session(session).await.map_err(|e| e.to_string())
}

#[tauri::command]
async fn unregister_broadcast_session(session_id: String) -> Result<(), String> {
    let manager = broadcast::get_broadcast_manager();
    manager.unregister_session(&session_id).await.map_err(|e| e.to_string())
}

#[tauri::command]
async fn get_broadcast_sessions() -> Result<Vec<broadcast::TerminalSession>, String> {
    let manager = broadcast::get_broadcast_manager();
    manager.get_sessions().await.map_err(|e| e.to_string())
}

#[tauri::command]
async fn get_broadcast_session(session_id: String) -> Result<Option<broadcast::TerminalSession>, String> {
    let manager = broadcast::get_broadcast_manager();
    manager.get_session(&session_id).await.map_err(|e| e.to_string())
}

#[tauri::command]
async fn update_session_status(
    session_id: String,
    status: broadcast::SessionStatus,
) -> Result<(), String> {
    let manager = broadcast::get_broadcast_manager();
    manager.update_session_status(&session_id, status).await.map_err(|e| e.to_string())
}

#[tauri::command]
async fn execute_on_session(
    session_id: String,
    command: String,
) -> Result<broadcast::SessionResult, String> {
    let manager = broadcast::get_broadcast_manager();
    manager.execute_on_session(&session_id, &command).await.map_err(|e| e.to_string())
}

#[tauri::command]
async fn broadcast_command(
    session_ids: Vec<String>,
    command: String,
) -> Result<broadcast::BroadcastResult, String> {
    let manager = broadcast::get_broadcast_manager();
    manager.broadcast_command(&session_ids, &command).await.map_err(|e| e.to_string())
}

#[tauri::command]
async fn import_broadcast_sessions(
    sessions: Vec<broadcast::TerminalSession>,
) -> Result<usize, String> {
    let manager = broadcast::get_broadcast_manager();
    manager.import_sessions(sessions).await.map_err(|e| e.to_string())
}

#[tauri::command]
async fn export_broadcast_sessions() -> Result<Vec<broadcast::TerminalSession>, String> {
    let manager = broadcast::get_broadcast_manager();
    manager.export_sessions().await.map_err(|e| e.to_string())
}

#[tauri::command]
async fn create_local_session(name: String) -> Result<broadcast::TerminalSession, String> {
    Ok(broadcast::BroadcastManager::create_local_session(name))
}

#[tauri::command]
async fn get_active_broadcasts() -> Result<Vec<String>, String> {
    let manager = broadcast::get_broadcast_manager();
    manager.get_active_broadcasts().await.map_err(|e| e.to_string())
}

#[tokio::main]
async fn main() {
    // Initialize logging
    tracing_subscriber::fmt()
        .with_env_filter(tracing_subscriber::EnvFilter::from_default_env())
        .init();

    // Initialize application state
    let config = AppConfig::load().unwrap_or_else(|e| {
        eprintln!("Warning: Failed to load config, using defaults: {}", e);
        AppConfig::default()
    });
    
    // Ensure all configured directories exist
    if let Err(e) = config.ensure_directories() {
        eprintln!("Warning: Failed to create directories: {}", e);
    }
    let terminal_manager = TerminalManager::new();
    let ai_service = AIService::new(&config.ai).await.unwrap_or_else(|e| {
        eprintln!("Warning: Failed to initialize AI service: {}", e);
        AIService::default()
    });
    
<<<<<<< HEAD
    let optimized_ai_service = match OptimizedAIService::new(&config.ai).await {
        Ok(service) => service,
        Err(e) => {
            eprintln!("Warning: Failed to initialize OptimizedAIService: {}", e);
            // Try creating a fallback service
            match OptimizedAIService::new(&config.ai).await {
                Ok(service) => service,
                Err(e2) => {
                    eprintln!("Fatal: Could not initialize fallback AI service: {}", e2);
                    std::process::exit(1);
                }
            }
        }
    };
    
    let mut vision_service = VisionService::new();
    if let Err(e) = vision_service.initialize().await {
        eprintln!("Warning: Failed to initialize vision service: {}", e);
=======
    let mut ai_optimized_service = ai_optimized::OptimizedAIService::new();
    
    // Start background tasks for the optimized AI service
    if let Err(e) = ai_optimized_service.start_background_tasks().await {
        eprintln!("Warning: Failed to start background tasks for optimized AI service: {}", e);
>>>>>>> 059ffc1e
    }

    let app_state = AppState {
        terminal_manager: Arc::new(RwLock::new(terminal_manager)),
        ai_service: Arc::new(RwLock::new(ai_service)),
<<<<<<< HEAD
        optimized_ai_service: Arc::new(RwLock::new(optimized_ai_service)),
        vision_service: Arc::new(RwLock::new(vision_service)),
=======
        ai_optimized_service: Arc::new(RwLock::new(ai_optimized_service)),
>>>>>>> 059ffc1e
        config: Arc::new(RwLock::new(config)),
    };

    tauri::Builder::default()
        .manage(app_state)
        .setup(|app| {
            // Initialize terminal app handle for event emission
            terminal::init_app_handle(app.handle().clone());
            Ok(())
        })
        .invoke_handler(tauri::generate_handler![
            // AI commands
            ai_chat,
            ai_complete_command,
            ai_explain_error,
            ai_generate_code,
            ai_analyze_repository,
            ai_suggest_improvements,
            ai_explain_concept,
            check_ai_connection,
            get_current_model,
            send_ai_message,
            get_terminal_context,
            // AI System Diagnostic and Repair
            ai_diagnose_system,
            ai_fix_compilation,
            ai_fix_packages,
            ai_fix_service,
            ai_fix_environment,
            ai_fix_display,
            ai_fix_network,
            ai_fix_permissions,
            ai_auto_fix,
            // Computer Vision commands (from vision_commands module)
            vision_commands::capture_screen,
            vision_commands::capture_screen_region,
            vision_commands::perform_ocr,
            vision_commands::detect_ui_elements,
            vision_commands::query_vision_ai,
            vision_commands::check_vision_dependencies,
            // Vision service direct commands
            analyze_screen_with_ai,
            capture_and_analyze_screen,
            // Enhanced vision service commands
            vision_commands::capture_screen_enhanced,
            vision_commands::capture_region_enhanced,
            vision_commands::perform_ocr_enhanced,
            vision_commands::analyze_screenshot,
            vision_commands::get_vision_stats,
            vision_commands::check_vision_service_status,
            // Terminal commands
            create_terminal,
            create_simple_terminal,
            write_to_terminal,
            resize_terminal,
            kill_terminal,
            close_terminal,
            get_terminal_info,
            list_terminals,
            get_terminal_count,
            // Git commands
            git_status,
            git_generate_commit,
            git_get_branch_name,
            git_is_repo,
            git_get_recent_commits,
            git_get_remote_url,
            git_get_ahead_behind,
            git_get_branch_info,
            git_get_all_branches,
            git_get_stash_list,
            git_get_commit_changes,
            git_get_repository_stats,
            // Contextual suggestions commands
            get_contextual_suggestions,
            get_current_context,
            learn_from_command,
            // Config commands
            get_config,
            update_config,
            get_temp_file_path,
            get_cache_file_path,
            // System utilities
            get_system_info,
            search_files,
            execute_safe_system_command,
            // Window controls
            minimize_window,
            toggle_maximize,
            close_window,
            // Template commands
            execute_template_command,
            import_templates,
            export_templates,
            // Web scraping commands
            start_web_scraping,
            get_scraping_progress,
            scrape_single_page,
            extract_links,
            generate_site_map,
            check_robots_txt,
            get_website_metadata,
            estimate_scraping,
            // Terminal broadcasting commands
            register_broadcast_session,
            unregister_broadcast_session,
            get_broadcast_sessions,
            get_broadcast_session,
            update_session_status,
            execute_on_session,
            broadcast_command,
            import_broadcast_sessions,
            export_broadcast_sessions,
            create_local_session,
            get_active_broadcasts,
            // AI service management
            restart_ai_service,
            ai_clear_completed_requests,
            // Optimized AI service commands
            ai_submit_priority_request,
            ai_batch_process,
            ai_get_service_stats,
            ai_clear_completed,
            ai_analyze_critical_error,
            ai_chat_async,
            ai_submit_async_request,
            // Advanced AI Request Builder commands
            ai_create_simple_request,
            ai_create_custom_request,
            ai_increment_request_retry,
            ai_analyze_response,
            // Direct Vision Service commands
            vision_initialize_service,
            vision_capture_full_screen,
            vision_capture_region,
            vision_perform_ocr,
            vision_detect_ui_elements,
            vision_analyze_with_ai,
            vision_comprehensive_analysis,
            vision_check_dependencies,
            // HTTP Client Pool Management
            ai_create_optimized_service,
            ai_get_pool_stats,
        ])
        .run(tauri::generate_context!())
        .map_err(|e| {
            eprintln!("Failed to run Tauri application: {}", e);
            std::process::exit(1);
        })
        .unwrap();
}<|MERGE_RESOLUTION|>--- conflicted
+++ resolved
@@ -30,12 +30,8 @@
 struct AppState {
     terminal_manager: Arc<RwLock<TerminalManager>>,
     ai_service: Arc<RwLock<AIService>>,
-<<<<<<< HEAD
     optimized_ai_service: Arc<RwLock<OptimizedAIService>>,
     vision_service: Arc<RwLock<VisionService>>,
-=======
-    ai_optimized_service: Arc<RwLock<ai_optimized::OptimizedAIService>>,
->>>>>>> 059ffc1e
     config: Arc<RwLock<AppConfig>>,
 }
 
@@ -1564,7 +1560,6 @@
         AIService::default()
     });
     
-<<<<<<< HEAD
     let optimized_ai_service = match OptimizedAIService::new(&config.ai).await {
         Ok(service) => service,
         Err(e) => {
@@ -1583,24 +1578,13 @@
     let mut vision_service = VisionService::new();
     if let Err(e) = vision_service.initialize().await {
         eprintln!("Warning: Failed to initialize vision service: {}", e);
-=======
-    let mut ai_optimized_service = ai_optimized::OptimizedAIService::new();
-    
-    // Start background tasks for the optimized AI service
-    if let Err(e) = ai_optimized_service.start_background_tasks().await {
-        eprintln!("Warning: Failed to start background tasks for optimized AI service: {}", e);
->>>>>>> 059ffc1e
     }
 
     let app_state = AppState {
         terminal_manager: Arc::new(RwLock::new(terminal_manager)),
         ai_service: Arc::new(RwLock::new(ai_service)),
-<<<<<<< HEAD
         optimized_ai_service: Arc::new(RwLock::new(optimized_ai_service)),
         vision_service: Arc::new(RwLock::new(vision_service)),
-=======
-        ai_optimized_service: Arc::new(RwLock::new(ai_optimized_service)),
->>>>>>> 059ffc1e
         config: Arc::new(RwLock::new(config)),
     };
 
